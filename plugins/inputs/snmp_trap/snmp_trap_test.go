package snmp_trap

import (
	"fmt"
	"net"
	"strconv"
	"strings"
	"testing"
	"time"

	"github.com/soniah/gosnmp"

	"github.com/influxdata/telegraf"
	"github.com/influxdata/telegraf/internal"
	"github.com/influxdata/telegraf/testutil"

	"github.com/stretchr/testify/require"
)

func TestLoad(t *testing.T) {
	s := &SnmpTrap{}
	require.Nil(t, s.Init())

	defer s.clear()
	s.load(
		".1.3.6.1.6.3.1.1.5.1",
		mibEntry{
			"SNMPv2-MIB",
			"coldStart",
		},
	)

	e, err := s.lookup(".1.3.6.1.6.3.1.1.5.1")
	require.NoError(t, err)
	require.Equal(t, "SNMPv2-MIB", e.mibName)
	require.Equal(t, "coldStart", e.oidText)
}

func fakeExecCmd(_ internal.Duration, x string, y ...string) ([]byte, error) {
	return nil, fmt.Errorf("mock " + x + " " + strings.Join(y, " "))
}

func sendTrap(t *testing.T, port uint16, now uint32, trap gosnmp.SnmpTrap, version gosnmp.SnmpVersion) {
	s := &gosnmp.GoSNMP{
		Port:      port,
		Community: "public",
		Version:   version,
		Timeout:   time.Duration(2) * time.Second,
		Retries:   3,
		MaxOids:   gosnmp.MaxOids,
		Target:    "127.0.0.1",
	}

	err := s.Connect()
	if err != nil {
		t.Errorf("Connect() err: %v", err)
	}
	defer s.Conn.Close()

	_, err = s.SendTrap(trap)
	if err != nil {
		t.Errorf("SendTrap() err: %v", err)
	}
}

func TestReceiveTrap(t *testing.T) {
	var now uint32
	now = 123123123

	var fakeTime time.Time
	fakeTime = time.Unix(456456456, 456)

	type entry struct {
		oid string
		e   mibEntry
	}

	// If the first pdu isn't type TimeTicks, gosnmp.SendTrap() will
	// prepend one with time.Now()
	var tests = []struct {
		name string

		// send
		version gosnmp.SnmpVersion
		trap    gosnmp.SnmpTrap // include pdus

		// recieve
		entries []entry
		metrics []telegraf.Metric
	}{
		//ordinary v2c coldStart trap
		{
			name:    "v2c coldStart",
			version: gosnmp.Version2c,
			trap: gosnmp.SnmpTrap{
				Variables: []gosnmp.SnmpPDU{
					{
						Name:  ".1.3.6.1.2.1.1.3.0",
						Type:  gosnmp.TimeTicks,
						Value: now,
					},
					{
						Name:  ".1.3.6.1.6.3.1.1.4.1.0", // SNMPv2-MIB::snmpTrapOID.0
						Type:  gosnmp.ObjectIdentifier,
						Value: ".1.3.6.1.6.3.1.1.5.1", // coldStart
					},
				},
			},
			entries: []entry{
				{
					oid: ".1.3.6.1.6.3.1.1.4.1.0",
					e: mibEntry{
						"SNMPv2-MIB",
						"snmpTrapOID.0",
					},
				},
				{
					oid: ".1.3.6.1.6.3.1.1.5.1",
					e: mibEntry{
						"SNMPv2-MIB",
						"coldStart",
					},
				},
				{
					oid: ".1.3.6.1.2.1.1.3.0",
					e: mibEntry{
						"UNUSED_MIB_NAME",
						"sysUpTimeInstance",
					},
				},
			},
			metrics: []telegraf.Metric{
				testutil.MustMetric(
					"snmp_trap", // name
					map[string]string{ // tags
						"oid":     ".1.3.6.1.6.3.1.1.5.1",
						"name":    "coldStart",
						"mib":     "SNMPv2-MIB",
						"version": "2c",
						"source":  "127.0.0.1",
					},
					map[string]interface{}{ // fields
						"sysUpTimeInstance": now,
					},
					fakeTime,
				),
			},
		},
		//Check that we're not running snmptranslate to look up oids
		//when we shouldn't be.  This sends and receives a valid trap
		//but metric production should fail because the oids aren't in
		//the cache and oid lookup is intentionally mocked to fail.
		{
			name:    "missing oid",
			version: gosnmp.Version2c,
			trap: gosnmp.SnmpTrap{
				Variables: []gosnmp.SnmpPDU{
					{
						Name:  ".1.3.6.1.2.1.1.3.0",
						Type:  gosnmp.TimeTicks,
						Value: now,
					},
					{
						Name:  ".1.3.6.1.6.3.1.1.4.1.0", // SNMPv2-MIB::snmpTrapOID.0
						Type:  gosnmp.ObjectIdentifier,
						Value: ".1.3.6.1.6.3.1.1.5.1", // coldStart
					},
				},
			},
			entries: []entry{}, //nothing in cache
			metrics: []telegraf.Metric{},
		},
		//v1 enterprise specific trap
		{
			name:    "v1 trap enterprise",
			version: gosnmp.Version1,
			trap: gosnmp.SnmpTrap{
				Variables: []gosnmp.SnmpPDU{
					{
						Name:  ".1.2.3.4.5",
						Type:  gosnmp.OctetString,
						Value: "payload",
					},
				},
				Enterprise:   ".1.2.3",
				AgentAddress: "10.20.30.40",
				GenericTrap:  6, // enterpriseSpecific
				SpecificTrap: 55,
				Timestamp:    uint(now),
			},
			entries: []entry{
				{
					".1.2.3.4.5",
					mibEntry{
						"valueMIB",
						"valueOID",
					},
				},
				{
					".1.2.3.0.55",
					mibEntry{
						"enterpriseMIB",
						"enterpriseOID",
					},
				},
			},
			metrics: []telegraf.Metric{
				testutil.MustMetric(
					"snmp_trap", // name
					map[string]string{ // tags
						"oid":           ".1.2.3.0.55",
						"name":          "enterpriseOID",
						"mib":           "enterpriseMIB",
						"version":       "1",
						"source":        "127.0.0.1",
						"agent_address": "10.20.30.40",
					},
					map[string]interface{}{ // fields
						"sysUpTimeInstance": uint(now),
						"valueOID":          "payload",
					},
					fakeTime,
				),
			},
		},
		//v1 generic trap
		{
			name:    "v1 trap generic",
			version: gosnmp.Version1,
			trap: gosnmp.SnmpTrap{
				Variables: []gosnmp.SnmpPDU{
					{
						Name:  ".1.2.3.4.5",
						Type:  gosnmp.OctetString,
						Value: "payload",
					},
				},
				Enterprise:   ".1.2.3",
				AgentAddress: "10.20.30.40",
				GenericTrap:  0, //coldStart
				SpecificTrap: 0,
				Timestamp:    uint(now),
			},
			entries: []entry{
				{
					".1.2.3.4.5",
					mibEntry{
						"valueMIB",
						"valueOID",
					},
				},
				{
					".1.3.6.1.6.3.1.1.5.1",
					mibEntry{
						"coldStartMIB",
						"coldStartOID",
					},
				},
			},
			metrics: []telegraf.Metric{
				testutil.MustMetric(
					"snmp_trap", // name
					map[string]string{ // tags
						"oid":           ".1.3.6.1.6.3.1.1.5.1",
						"name":          "coldStartOID",
						"mib":           "coldStartMIB",
						"version":       "1",
						"source":        "127.0.0.1",
						"agent_address": "10.20.30.40",
					},
					map[string]interface{}{ // fields
						"sysUpTimeInstance": uint(now),
						"valueOID":          "payload",
					},
					fakeTime,
				),
			},
		},
	}
	for _, tt := range tests {
		t.Run(tt.name, func(t *testing.T) {
			// We would prefer to specify port 0 and let the network
			// stack choose an unused port for us but TrapListener
			// doesn't have a way to return the autoselected port.
			// Instead, we'll use an unusual port and hope it's
			// unused.
			const port = 12399

			// Hook into the trap handler so the test knows when the
			// trap has been received
			received := make(chan int)
			wrap := func(f handler) handler {
				return func(p *gosnmp.SnmpPacket, a *net.UDPAddr) {
					f(p, a)
					received <- 0
				}
			}

			// Set up the service input plugin
			s := &SnmpTrap{
				ServiceAddress:     "udp://:" + strconv.Itoa(port),
				makeHandlerWrapper: wrap,
				timeFunc: func() time.Time {
					return fakeTime
				},
				Log: testutil.Logger{},
			}
			require.Nil(t, s.Init())
			var acc testutil.Accumulator
			require.Nil(t, s.Start(&acc))
			defer s.Stop()

			// Preload the cache with the oids we'll use in this test
			// so snmptranslate and mibs don't need to be installed.
			for _, entry := range tt.entries {
				s.load(entry.oid, entry.e)
			}

			// Don't look up oid with snmptranslate.
			s.execCmd = fakeExecCmd

			// Send the trap
			sendTrap(t, port, now, tt.trap, tt.version)

			// Wait for trap to be received
			select {
			case <-received:
			case <-time.After(2 * time.Second):
				t.Fatal("timed out waiting for trap to be received")
			}

			// Verify plugin output
			testutil.RequireMetricsEqual(t,
				tt.metrics, acc.GetTelegrafMetrics(),
				testutil.SortMetrics())
		})
	}

<<<<<<< HEAD
=======
	// oid lookup should fail so we shouldn't get a metric
	expected := []telegraf.Metric{}

	testutil.RequireMetricsEqual(t,
		expected, acc.GetTelegrafMetrics(),
		testutil.SortMetrics())
}

func sendV1Trap(t *testing.T, port uint16) (sentTimestamp uint) {
	s := &gosnmp.GoSNMP{
		Port:      port,
		Community: "public",
		Version:   gosnmp.Version1,
		Timeout:   time.Duration(2) * time.Second,
		Retries:   3,
		MaxOids:   gosnmp.MaxOids,
		Target:    "127.0.0.1",
	}

	err := s.Connect()
	if err != nil {
		t.Fatalf("Connect() err: %v", err)
	}
	defer s.Conn.Close()

	now := uint(time.Now().Unix())

	pdu := gosnmp.SnmpPDU{
		Name:  ".1.2.3.4.5",
		Type:  gosnmp.OctetString,
		Value: "payload",
	}

	trap := gosnmp.SnmpTrap{
		Variables:    []gosnmp.SnmpPDU{pdu},
		Enterprise:   ".1.2.3",
		AgentAddress: "10.20.30.40",
		GenericTrap:  6, // enterpriseSpecific
		SpecificTrap: 55,
		Timestamp:    now,
	}

	_, err = s.SendTrap(trap)
	if err != nil {
		t.Fatalf("SendTrap() err: %v", err)
	}

	return now
}

func TestReceiveV1Trap(t *testing.T) {
	const port = 12399
	var fakeTime = time.Now()

	received := make(chan int)
	wrap := func(f handler) handler {
		return func(p *gosnmp.SnmpPacket, a *net.UDPAddr) {
			f(p, a)
			received <- 0
		}
	}

	s := &SnmpTrap{
		ServiceAddress:     "udp://:" + strconv.Itoa(port),
		makeHandlerWrapper: wrap,
		timeFunc: func() time.Time {
			return fakeTime
		},
		Log: testutil.Logger{},
	}
	require.Nil(t, s.Init())
	var acc testutil.Accumulator
	require.Nil(t, s.Start(&acc))
	defer s.Stop()

	defer s.clear()
	s.load(".1.2.3.4.5",
		mibEntry{
			"valueMIB",
			"valueOID",
		})
	s.load(".1.2.3.0.55",
		mibEntry{
			"enterpriseMIB",
			"enterpriseOID",
		})

	sentTimestamp := sendV1Trap(t, port)

	select {
	case <-received:
	case <-time.After(2 * time.Second):
		t.Fatal("timed out waiting for trap to be received")
	}

	expected := []telegraf.Metric{
		testutil.MustMetric(
			"snmp_trap", // name
			map[string]string{ // tags
				"oid":           ".1.2.3.0.55",
				"name":          "enterpriseOID",
				"mib":           "enterpriseMIB",
				"version":       "1",
				"source":        "127.0.0.1",
				"agent_address": "10.20.30.40",
			},
			map[string]interface{}{ // fields
				"sysUpTimeInstance": sentTimestamp,
				"valueOID":          "payload",
			},
			fakeTime,
		),
	}

	testutil.RequireMetricsEqual(t,
		expected, acc.GetTelegrafMetrics(),
		testutil.SortMetrics())

>>>>>>> cf202658
}<|MERGE_RESOLUTION|>--- conflicted
+++ resolved
@@ -336,14 +336,6 @@
 		})
 	}
 
-<<<<<<< HEAD
-=======
-	// oid lookup should fail so we shouldn't get a metric
-	expected := []telegraf.Metric{}
-
-	testutil.RequireMetricsEqual(t,
-		expected, acc.GetTelegrafMetrics(),
-		testutil.SortMetrics())
 }
 
 func sendV1Trap(t *testing.T, port uint16) (sentTimestamp uint) {
@@ -456,5 +448,4 @@
 		expected, acc.GetTelegrafMetrics(),
 		testutil.SortMetrics())
 
->>>>>>> cf202658
 }